--- conflicted
+++ resolved
@@ -1,8 +1,7 @@
 #!/usr/bin/env python
 # -*- coding: UTF-8 -*-
 # (c) 2013 Mike Lewis
-import logging
-log = logging.getLogger(__name__)
+import logging; log = logging.getLogger(__name__)
 
 # Try to load JSON libraries in this order:
 # ujson -> simplejson -> json
@@ -21,22 +20,13 @@
 import urllib
 
 # 3rd party libraries that might not be present during initial install
-# but we need to import for the version #
+#  but we need to import for the version #
 try:
     import requests
 except ImportError:
     pass
 
 
-<<<<<<< HEAD
-# Default API version. Move this forward as the library is maintained and
-# kept current
-API_VERSION_YEAR = '2013'
-API_VERSION_MONTH = '07'
-API_VERSION_DAY = '30'
-API_VERSION = '{year}{month}{day}'.format(
-    year=API_VERSION_YEAR, month=API_VERSION_MONTH, day=API_VERSION_DAY)
-=======
 
 
 # Default API version. Move this forward as the library is maintained and kept current
@@ -44,11 +34,9 @@
 API_VERSION_MONTH = '11'
 API_VERSION_DAY   = '11'
 API_VERSION = '{year}{month}{day}'.format(year=API_VERSION_YEAR, month=API_VERSION_MONTH, day=API_VERSION_DAY)
->>>>>>> 03ec1fd3
 
 # Library versioning matches supported foursquare API version
-__version__ = '{year}.{month}.{day}'.format(
-    year=API_VERSION_YEAR, month=API_VERSION_MONTH, day=API_VERSION_DAY)
+__version__ = '{year}.{month}.{day}'.format(year=API_VERSION_YEAR, month=API_VERSION_MONTH, day=API_VERSION_DAY)
 __author__ = u'Mike Lewis'
 
 AUTH_ENDPOINT = 'https://foursquare.com/oauth2/authenticate'
@@ -64,45 +52,17 @@
 
 
 # Generic foursquare exception
-class FoursquareException(Exception):
-    pass
+class FoursquareException(Exception): pass
 # Specific exceptions
-
-
-class InvalidAuth(FoursquareException):
-    pass
-
-
-class ParamError(FoursquareException):
-    pass
-
-
-class EndpointError(FoursquareException):
-    pass
-
-
-class NotAuthorized(FoursquareException):
-    pass
-
-
-class RateLimitExceeded(FoursquareException):
-    pass
-
-
-class Deprecated(FoursquareException):
-    pass
-
-
-class ServerError(FoursquareException):
-    pass
-
-
-class FailedGeocode(FoursquareException):
-    pass
-
-
-class Other(FoursquareException):
-    pass
+class InvalidAuth(FoursquareException): pass
+class ParamError(FoursquareException): pass
+class EndpointError(FoursquareException): pass
+class NotAuthorized(FoursquareException): pass
+class RateLimitExceeded(FoursquareException): pass
+class Deprecated(FoursquareException): pass
+class ServerError(FoursquareException): pass
+class FailedGeocode(FoursquareException): pass
+class Other(FoursquareException): pass
 
 error_types = {
     'invalid_auth': InvalidAuth,
@@ -117,8 +77,8 @@
 }
 
 
+
 class Foursquare(object):
-
     """foursquare V2 API wrapper"""
 
     def __init__(self, client_id=None, client_secret=None, access_token=None, redirect_uri=None, version=None, lang=None):
@@ -126,8 +86,7 @@
         # Set up OAuth
         self.oauth = self.OAuth(client_id, client_secret, redirect_uri)
         # Set up endpoints
-        self.base_requester = self.Requester(
-            client_id, client_secret, access_token, version, lang)
+        self.base_requester = self.Requester(client_id, client_secret, access_token, version, lang)
         # Dynamically enable endpoints
         self._attach_endpoints()
 
@@ -143,9 +102,7 @@
         self.base_requester.set_token(access_token)
 
     class OAuth(object):
-
         """Handles OAuth authentication procedures and helps retrieve tokens"""
-
         def __init__(self, client_id, client_secret, redirect_uri):
             self.client_id = client_id
             self.client_secret = client_secret
@@ -177,10 +134,9 @@
             # Get the response from the token uri and attempt to parse
             _get(TOKEN_ENDPOINT, data=data)['access_token']
 
+
     class Requester(object):
-
         """Api requesting object"""
-
         def __init__(self, client_id=None, client_secret=None, access_token=None, version=None, lang=None):
             """Sets up the api object"""
             self.client_id = client_id
@@ -193,8 +149,7 @@
         def set_token(self, access_token):
             """Set the OAuth token for this requester"""
             self.oauth_token = access_token
-            # Userless if no access_token
-            self.userless = not bool(access_token)
+            self.userless = not bool(access_token) # Userless if no access_token
 
         def GET(self, path, params={}, **kwargs):
             """GET request that returns processed data"""
@@ -271,10 +226,9 @@
                 headers['Accept-Language'] = self.lang
             return _request_with_retry(url, headers, data)['response']
 
+
     class _Endpoint(object):
-
         """Generic endpoint class"""
-
         def __init__(self, requester):
             """Stores the request function for retrieving data"""
             self.requester = requester
@@ -293,8 +247,9 @@
             """Use the requester to post the data"""
             return self.requester.POST(self._expanded_path(path), *args, **kwargs)
 
+
+
     class Users(_Endpoint):
-
         """User specific endpoint"""
         endpoint = 'users'
 
@@ -305,7 +260,6 @@
         """
         General
         """
-
         def leaderboard(self, params={}, multi=False):
             """https://developer.foursquare.com/docs/users/leaderboard"""
             return self.GET('leaderboard', params, multi=multi)
@@ -321,7 +275,6 @@
         """
         Aspects
         """
-
         def badges(self, USER_ID=u'self', multi=False):
             """https://developer.foursquare.com/docs/users/badges"""
             return self.GET('{USER_ID}/badges'.format(USER_ID=USER_ID), multi=multi)
@@ -334,8 +287,7 @@
             """Utility function: Get every checkin this user has ever made"""
             offset = 0
             while(True):
-                checkins = self.checkins(
-                    USER_ID=USER_ID, params={'limit': 250, 'offset': offset})
+                checkins = self.checkins(USER_ID=USER_ID, params={'limit': 250, 'offset': offset})
                 # Yield out each checkin
                 for checkin in checkins['checkins']['items']:
                     yield checkin
@@ -368,7 +320,6 @@
         """
         Actions
         """
-
         def approve(self, USER_ID):
             """https://developer.foursquare.com/docs/users/approve"""
             return self.POST('{USER_ID}/approve'.format(USER_ID=USER_ID))
@@ -397,15 +348,16 @@
                 files = None
             return self.POST('self/update', data=params, files=files)
 
+
+
+
     class Venues(_Endpoint):
-
         """Venue specific endpoint"""
         endpoint = 'venues'
 
         """
         General
         """
-
         def __call__(self, VENUE_ID, multi=False):
             """https://developer.foursquare.com/docs/venues/venues"""
             return self.GET('{VENUE_ID}'.format(VENUE_ID=VENUE_ID), multi=multi)
@@ -427,7 +379,6 @@
             return self.GET('managed', multi=multi)
 
         MAX_SEARCH_LIMIT = 50
-
         def search(self, params, multi=False):
             """https://developer.foursquare.com/docs/venues/search"""
             return self.GET('search', params, multi=multi)
@@ -443,7 +394,6 @@
         """
         Aspects
         """
-
         def events(self, VENUE_ID, multi=False):
             """https://developer.foursquare.com/docs/venues/events"""
             return self.GET('{VENUE_ID}/events'.format(VENUE_ID=VENUE_ID), multi=multi)
@@ -483,12 +433,9 @@
         """
         Actions
         """
-<<<<<<< HEAD
-=======
         def edit(self, VENUE_ID, params={}):
             """https://developer.foursquare.com/docs/venues/edit"""
             return self.POST('{VENUE_ID}/edit'.format(VENUE_ID=VENUE_ID), params)
->>>>>>> 03ec1fd3
 
         def flag(self, VENUE_ID, params):
             """https://developer.foursquare.com/docs/venues/flag"""
@@ -502,8 +449,8 @@
             """https://developer.foursquare.com/docs/venues/proposeedit"""
             return self.POST('{VENUE_ID}/proposeedit'.format(VENUE_ID=VENUE_ID), params)
 
+
     class Checkins(_Endpoint):
-
         """Checkin specific endpoint"""
         endpoint = 'checkins'
 
@@ -522,7 +469,6 @@
         """
         Actions
         """
-
         def addcomment(self, CHECKIN_ID, params):
             """https://developer.foursquare.com/docs/checkins/addcomment"""
             return self.POST('{CHECKIN_ID}/addcomment'.format(CHECKIN_ID=CHECKIN_ID), params)
@@ -539,8 +485,8 @@
             """https://developer.foursquare.com/docs/checkins/reply"""
             return self.POST('{CHECKIN_ID}/reply'.format(CHECKIN_ID=CHECKIN_ID), params)
 
+
     class Tips(_Endpoint):
-
         """Tips specific endpoint"""
         endpoint = 'tips'
 
@@ -559,7 +505,6 @@
         """
         Aspects
         """
-
         def done(self, TIP_ID, params={}, multi=False):
             """https://developer.foursquare.com/docs/tips/done"""
             return self.GET('{TIP_ID}/done'.format(TIP_ID=TIP_ID), params, multi=multi)
@@ -571,7 +516,6 @@
         """
         Actions
         """
-
         def markdone(self, TIP_ID):
             """https://developer.foursquare.com/docs/tips/markdone"""
             return self.POST('{TIP_ID}/markdone'.format(TIP_ID=TIP_ID))
@@ -584,8 +528,8 @@
             """https://developer.foursquare.com/docs/tips/unmark"""
             return self.POST('{TIP_ID}/unmark'.format(TIP_ID=TIP_ID))
 
+
     class Lists(_Endpoint):
-
         """Lists specific endpoint"""
         endpoint = 'lists'
 
@@ -600,7 +544,6 @@
         """
         Aspects
         """
-
         def followers(self, LIST_ID, multi=False):
             """https://developer.foursquare.com/docs/lists/followers"""
             return self.GET('{LIST_ID}/followers'.format(LIST_ID=LIST_ID), multi=multi)
@@ -620,7 +563,6 @@
         """
         Actions
         """
-
         def additem(self, LIST_ID, params):
             """https://developer.foursquare.com/docs/lists/additem"""
             return self.POST('{LIST_ID}/additem'.format(LIST_ID=LIST_ID), params)
@@ -653,8 +595,8 @@
             """https://developer.foursquare.com/docs/tips/updateitem"""
             return self.POST('{LIST_ID}/updateitem'.format(LIST_ID=LIST_ID), params)
 
+
     class Photos(_Endpoint):
-
         """Photo specific endpoint"""
         endpoint = 'photos'
 
@@ -667,8 +609,8 @@
             files = { 'photo': ('photo', photo_data) }
             return self.POST('add', data=params, files=files)
 
+
     class Settings(_Endpoint):
-
         """Setting specific endpoint"""
         endpoint = 'settings'
 
@@ -683,13 +625,12 @@
         """
         Actions
         """
-
         def set(self, SETTING_ID, params):
             """https://developer.foursquare.com/docs/settings/set"""
             return self.POST('{SETTING_ID}/set'.format(SETTING_ID=SETTING_ID), params)
 
+
     class Specials(_Endpoint):
-
         """Specials specific endpoint"""
         endpoint = 'specials'
 
@@ -704,19 +645,16 @@
         """
         Actions
         """
-<<<<<<< HEAD
-=======
         def add(self, SPECIAL_ID, params):
             """https://developer.foursquare.com/docs/specials/add"""
             return self.POST('add', params)
->>>>>>> 03ec1fd3
 
         def flag(self, SPECIAL_ID, params):
             """https://developer.foursquare.com/docs/specials/flag"""
             return self.POST('{SPECIAL_ID}/flag'.format(SPECIAL_ID=SPECIAL_ID), params)
 
+
     class Events(_Endpoint):
-
         """Events specific endpoint"""
         endpoint = 'events'
 
@@ -732,8 +670,8 @@
             """https://developer.foursquare.com/docs/events/search"""
             return self.GET('search', params, multi=multi)
 
+
     class Pages(_Endpoint):
-
         """Pages specific endpoint"""
         endpoint = 'pages'
 
@@ -749,13 +687,13 @@
             """https://developer.foursquare.com/docs/pages/venues"""
             return self.GET('{PAGE_ID}/venues'.format(PAGE_ID=PAGE_ID), params, multi=multi)
 
+
     class Multi(_Endpoint):
-
         """Multi request endpoint handler"""
         endpoint = 'multi'
 
         def __len__(self):
-            return len(self.requester.multi_requests)
+          return len(self.requester.multi_requests)
 
         def __call__(self):
             """
@@ -789,19 +727,13 @@
             return int(math.ceil(len(self.requester.multi_requests) / float(MAX_MULTI_REQUESTS)))
 
 
+
 """
 Network helper functions
 """
-<<<<<<< HEAD
-
-
-def _request_with_retry(url, headers={}, data=None):
-    """Tries to load data from an endpoint using retries"""
-=======
 #def _request_with_retry(url, headers={}, data=None):
 def _get(url, headers={}, params=None):
     """Tries to GET data from an endpoint using retries"""
->>>>>>> 03ec1fd3
     for i in xrange(NUM_REQUEST_RETRIES):
         try:
             try:
@@ -813,18 +745,6 @@
                 raise FoursquareException(errmsg)
         except FoursquareException, e:
             # Some errors don't bear repeating
-<<<<<<< HEAD
-            if e.__class__ in [InvalidAuth, ParamError, EndpointError, NotAuthorized, Deprecated]:
-                raise
-            if ((i + 1) == NUM_REQUEST_RETRIES):
-                raise
-        time.sleep(1)
-
-
-def _process_request_with_httplib2(url, headers={}, data=None):
-    """Make the request and handle exception processing"""
-    h = httplib2.Http(**HTTP_KWARGS)
-=======
             if e.__class__ in [InvalidAuth, ParamError, EndpointError, NotAuthorized, Deprecated]: raise
             # If we've reached our last try, re-raise
             if ((i + 1) == NUM_REQUEST_RETRIES): raise
@@ -832,7 +752,6 @@
 
 def _post(url, headers={}, data=None, files=None):
     """Tries to POST data to an endpoint"""
->>>>>>> 03ec1fd3
     try:
         response = requests.post(url, headers=headers, data=data, files=files)
         return _process_response(response)
@@ -841,15 +760,9 @@
         log.error(errmsg)
         raise FoursquareException(errmsg)
 
-<<<<<<< HEAD
-
-def _json_to_data(s):
-    """Convert a response string to data"""
-=======
 def _process_response(response):
     """Make the request and handle exception processing"""
     # Read the response as JSON
->>>>>>> 03ec1fd3
     try:
         data = response.json()
     except ValueError:
@@ -862,7 +775,6 @@
         return data
     return _check_response(data)
 
-
 def _check_response(data):
     """Processes the response data"""
     # Check the meta-data for why this request failed
@@ -870,8 +782,7 @@
     if meta:
         # Account for foursquare conflicts
         # see: https://developer.foursquare.com/overview/responses
-        if meta.get('code') in (200, 409):
-            return data
+        if meta.get('code') in (200, 409): return data
         exc = error_types.get(meta.get('errorType'))
         if exc:
             raise exc(meta.get('errorDetail'))
@@ -880,7 +791,6 @@
             log.error(errmsg)
             raise FoursquareException(errmsg)
     else:
-        errmsg = u'Response format invalid, missing meta property. data: {0}'.format(
-            data)
+        errmsg = u'Response format invalid, missing meta property. data: {0}'.format(data)
         log.error(errmsg)
         raise FoursquareException(errmsg)